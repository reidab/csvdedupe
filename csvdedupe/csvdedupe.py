--- conflicted
+++ resolved
@@ -175,16 +175,12 @@
 
     logging.info('# duplicate sets %s' % len(clustered_dupes))
 
-<<<<<<< HEAD
-    csvhelpers.writeResults(clustered_dupes, self.input, self.output_file)
-=======
     # write out our results
     if self.output_file :
       with open(self.output_files) as output_file :
         csvhelpers.writeResults(clustered_dupes, self.input, output_file)
     else :
         csvhelpers.writeResults(clustered_dupes, self.input, sys.stdout)
->>>>>>> be194142
 
 
 def launch_new_instance():
